"""
Visualizations for predictive uncertainties and metrics.
"""
from typing import Union, Tuple, List, Any, NoReturn
import pathlib

import numpy as np
from scipy import stats
import matplotlib
import matplotlib.pyplot as plt

from uncertainty_toolbox.metrics_calibration import (
    get_proportion_lists,
    get_proportion_lists_vectorized,
    adversarial_group_calibration,
    miscalibration_area,
    miscalibration_area_from_proportions,
)


def plot_xy(
    y_pred: np.ndarray,
    y_std: np.ndarray,
    y_true: np.ndarray,
    x: np.ndarray,
    n_subset: Union[int, None] = None,
    ylims: Union[Tuple[float, float], None] = None,
    xlims: Union[Tuple[float, float], None] = None,
    num_stds_confidence_bound: int = 2,
    leg_loc: Union[int, str] = 3,
    ax: Union[matplotlib.axes.Axes, None] = None,
) -> matplotlib.axes.Axes:
    """Plot one-dimensional inputs with associated predicted values, predictive
    uncertainties, and true values.

    Args:
        y_pred: 1D array of the predicted means for the held out dataset.
        y_std: 1D array of the predicted standard deviations for the held out dataset.
        y_true: 1D array of the true labels in the held out dataset.
        x: 1D array of input values for the held out dataset.
        n_subset: Number of points to plot after filtering.
        ylims: a tuple of y axis plotting bounds, given as (lower, upper).
        xlims: a tuple of x axis plotting bounds, given as (lower, upper).
        num_stds_confidence_bound: width of confidence band, in terms of number of
            standard deviations.
        leg_loc: location of legend as a str or legend code int.
        ax: matplotlib.axes.Axes object.

    Returns:
        matplotlib.axes.Axes object with plot added.
    """
    # Create ax if it doesn't exist
    if ax is None:
        fig, ax = plt.subplots(figsize=(5, 5))

    # Order points in order of increasing x
    order = np.argsort(x)
    y_pred, y_std, y_true, x = (
        y_pred[order],
        y_std[order],
        y_true[order],
        x[order],
    )

    # Optionally select a subset
    if n_subset is not None:
        [y_pred, y_std, y_true, x] = filter_subset([y_pred, y_std, y_true, x], n_subset)

    intervals = num_stds_confidence_bound * y_std

    h1 = ax.plot(x, y_true, ".", mec="#ff7f0e", mfc="None")
    h2 = ax.plot(x, y_pred, "-", c="#1f77b4", linewidth=2)
    h3 = ax.fill_between(
        x,
        y_pred - intervals,
        y_pred + intervals,
        color="lightsteelblue",
        alpha=0.4,
    )
    ax.legend(
        [h1[0], h2[0], h3],
        ["Observations", "Predictions", "$95\%$ Interval"],
        loc=leg_loc,
    )

    # Format plot
    if ylims is not None:
        ax.set_ylim(ylims)

    if xlims is not None:
        ax.set_xlim(xlims)

    ax.set_xlabel("$x$")
    ax.set_ylabel("$y$")
    ax.set_title("Confidence Band")
    ax.set_aspect(1.0 / ax.get_data_ratio(), adjustable="box")

    return ax


def plot_intervals(
    y_pred: np.ndarray,
    y_std: np.ndarray,
    y_true: np.ndarray,
    n_subset: Union[int, None] = None,
    ylims: Union[Tuple[float, float], None] = None,
    num_stds_confidence_bound: int = 2,
    ax: Union[matplotlib.axes.Axes, None] = None,
) -> matplotlib.axes.Axes:
    """Plot predictions and predictive intervals versus true values.

    Args:
        y_pred: 1D array of the predicted means for the held out dataset.
        y_std: 1D array of the predicted standard deviations for the held out dataset.
        y_true: 1D array of the true labels in the held out dataset.
        n_subset: Number of points to plot after filtering.
        ylims: a tuple of y axis plotting bounds, given as (lower, upper).
        num_stds_confidence_bound: width of intervals, in terms of number of standard
            deviations.
        ax: matplotlib.axes.Axes object.

    Returns:
        matplotlib.axes.Axes object with plot added.
    """
<<<<<<< HEAD

=======
    # Create ax if it doesn't exist
    if ax is None:
        fig, ax = plt.subplots(figsize=(5, 5))

    # Optionally select a subset
>>>>>>> 6ea1fed6
    if n_subset is not None:
        [y_pred, y_std, y_true] = filter_subset([y_pred, y_std, y_true], n_subset)

    # Compute intervals
    intervals = num_stds_confidence_bound * y_std

    # Plot
    ax.errorbar(
        y_true,
        y_pred,
        intervals,
        fmt="o",
        ls="none",
        linewidth=1.5,
        c="#1f77b4",
        alpha=0.5,
    )
    h1 = ax.plot(y_true, y_pred, "o", c="#1f77b4")

    # Determine lims
    if ylims is None:
        intervals_lower_upper = [y_pred - intervals, y_pred + intervals]
        lims_ext = [
            int(np.floor(np.min(intervals_lower_upper[0]))),
            int(np.ceil(np.max(intervals_lower_upper[1]))),
        ]
    else:
        lims_ext = ylims

    # plot 45-degree line
    h2 = ax.plot(lims_ext, lims_ext, "--", linewidth=1.5, c="#ff7f0e")

    # Legend
    ax.legend([h1[0], h2[0]], ["Predictions", "$f(x) = x$"], loc=4)

    # Format plot
    ax.set_xlim(lims_ext)
    ax.set_ylim(lims_ext)
    ax.set_xlabel("Observed Values")
    ax.set_ylabel("Predicted Values and Intervals")
    ax.set_title("Prediction Intervals")
    ax.set_aspect(1.0 / ax.get_data_ratio(), adjustable="box")

    return ax


def plot_intervals_ordered(
    y_pred: np.ndarray,
    y_std: np.ndarray,
    y_true: np.ndarray,
    n_subset: Union[int, None] = None,
    ylims: Union[Tuple[float, float], None] = None,
    num_stds_confidence_bound: int = 2,
    ax: Union[matplotlib.axes.Axes, None] = None,
) -> matplotlib.axes.Axes:
    """Plot predictions and predictive intervals versus true values, with points ordered
    by true value along x-axis.

    Args:
        y_pred: 1D array of the predicted means for the held out dataset.
        y_std: 1D array of the predicted standard deviations for the held out dataset.
        y_true: 1D array of the true labels in the held out dataset.
        n_subset: Number of points to plot after filtering.
        ylims: a tuple of y axis plotting bounds, given as (lower, upper).
        num_stds_confidence_bound: width of intervals, in terms of number of standard
            deviations.
        ax: matplotlib.axes.Axes object.

    Returns:
        matplotlib.axes.Axes object with plot added.
    """
    # Create ax if it doesn't exist
    if ax is None:
        fig, ax = plt.subplots(figsize=(5, 5))

    # Optionally select a subset
    if n_subset is not None:
        [y_pred, y_std, y_true] = filter_subset([y_pred, y_std, y_true], n_subset)

    order = np.argsort(y_true.flatten())
    y_pred, y_std, y_true = y_pred[order], y_std[order], y_true[order]
    xs = np.arange(len(order))
    intervals = num_stds_confidence_bound * y_std

    # Plot
    ax.errorbar(
        xs,
        y_pred,
        intervals,
        fmt="o",
        ls="none",
        linewidth=1.5,
        c="#1f77b4",
        alpha=0.5,
    )
    h1 = ax.plot(xs, y_pred, "o", c="#1f77b4")
    h2 = ax.plot(xs, y_true, "--", linewidth=2.0, c="#ff7f0e")

    # Legend
    ax.legend([h1[0], h2[0]], ["Predicted Values", "Observed Values"], loc=4)

    # Determine lims
    if ylims is None:
        intervals_lower_upper = [y_pred - intervals, y_pred + intervals]
        lims_ext = [
            int(np.floor(np.min(intervals_lower_upper[0]))),
            int(np.ceil(np.max(intervals_lower_upper[1]))),
        ]
    else:
        lims_ext = ylims

    # Format plot
    ax.set_ylim(lims_ext)
    ax.set_xlabel("Index (Ordered by Observed Value)")
    ax.set_ylabel("Predicted Values and Intervals")
    ax.set_title("Ordered Prediction Intervals")
    ax.set_aspect(1.0 / ax.get_data_ratio(), adjustable="box")

<<<<<<< HEAD
    plt.title("Confidence Band")

    if show:
        plt.show()


def plot_parity(y_pred, y_true, n_subset=None, lims=None, axlabels=None, hexbins=False, show=False):
    """
    Make parity plot using predicted values (y_pred) and
    observed values (y_true).
    """
    if n_subset is not None:
        [y_pred, y_true] = filter_subset([y_pred, y_true], n_subset)

    # Set lims
    if lims is None:
        print("Lims is None. Setting lims now:")
        min_max_true = (y_true.min(), y_true.max())
        min_max_pred = (y_pred.min(), y_pred.max())
        lims = (
            np.min((min_max_true[0], min_max_pred[0])),
            np.max((min_max_true[1], min_max_pred[1])),
        )
        lims_diff = lims[1] - lims[0]
        lims_ext = (lims[0] - 0.1 * lims_diff, lims[1] + 0.1 * lims_diff)

        print("min_max_true: {}".format(min_max_true))
        print("min_max_pred: {}".format(min_max_pred))
        print("lims: {}".format(lims))
        print("lims_ext: {}".format(lims_ext))

    # Set axlabels
    if axlabels is None:
        axlabels = ("Observed Values", "Predicted Values")

    # Set residuals
    residuals = y_pred - y_true

    # Plotting
    if hexbins:
        grid = sns.jointplot(
            y_true,
            y_pred,
            kind="hex",
            bins="log",
            gridsize=25,
            extent=lims * 2,
        )
    else:
        grid = sns.jointplot(
            y_true,
            y_pred,
            kind="scatter",
            space=0,
            marginal_kws=dict(kde=True),
        )

    ax = grid.ax_joint
    _ = ax.set_xlim(lims_ext)
    _ = ax.set_ylim(lims_ext)
    _ = ax.plot(lims_ext, lims_ext, "--")
    _ = ax.set_xlabel(axlabels[0])
    _ = ax.set_ylabel(axlabels[1])

    plt.title("Prediction Metrics")

    # Calculate the error metrics
    mae = mean_absolute_error(y_true, y_pred)
    rmse = np.sqrt(mean_squared_error(y_true, y_pred))
    mdae = median_absolute_error(y_true, y_pred)
    marpd = np.abs(2 * residuals / (np.abs(y_pred) + np.abs(y_true))).mean() * 100
    r2 = r2_score(y_true, y_pred)
    corr = np.corrcoef(y_true, y_pred)[0, 1]

    # Report
    fontsize = 12
    text = (
        "  MDAE = %.2f\n" % mdae
        + "  MAE = %.2f\n" % mae
        + "  RMSE = %.2f\n" % rmse
        + "  MARPD = %i%%\n" % marpd
        + "  R2 = %.2f\n" % r2
        + "  PPMCC = %i%%\n" % corr
    )
    _ = ax.text(
        x=lims[0],
        y=lims[1],
        s=text,
        horizontalalignment="left",
        verticalalignment="top",
        fontsize=fontsize,
    )
    fig = plt.gcf()
    fig.set_size_inches(5.0, 5.0)

    if show:
        plt.show()
=======
    return ax
>>>>>>> 6ea1fed6


def plot_calibration(
    y_pred: np.ndarray,
    y_std: np.ndarray,
    y_true: np.ndarray,
    n_subset: Union[int, None] = None,
    curve_label: Union[str, None] = None,
    vectorized: bool = True,
    exp_props: Union[np.ndarray, None] = None,
    obs_props: Union[np.ndarray, None] = None,
    ax: Union[matplotlib.axes.Axes, None] = None,
    prop_type: str = "interval",
) -> matplotlib.axes.Axes:
    """Plot the observed proportion vs prediction proportion of outputs falling into a
    range of intervals, and display miscalibration area.

    Args:
        y_pred: 1D array of the predicted means for the held out dataset.
        y_std: 1D array of the predicted standard deviations for the held out dataset.
        y_true: 1D array of the true labels in the held out dataset.
        n_subset: Number of points to plot after filtering.
        curve_label: legend label str for calibration curve.
        vectorized: plot using get_proportion_lists_vectorized.
        exp_props: plot using the given expected proportions.
        obs_props: plot using the given observed proportions.
        ax: matplotlib.axes.Axes object.
        prop_type: "interval" to measure observed proportions for centered prediction intervals,
                   and "quantile" for observed proportions below a predicted quantile.
                   Ignored if exp_props and obs_props are provided as inputs.

    Returns:
        matplotlib.axes.Axes object with plot added.
    """
    # Create ax if it doesn't exist
    if ax is None:
        fig, ax = plt.subplots(figsize=(5, 5))

    # Optionally select a subset
    if n_subset is not None:
        [y_pred, y_std, y_true] = filter_subset([y_pred, y_std, y_true], n_subset)

    if (exp_props is None) or (obs_props is None):
        # Compute exp_proportions and obs_proportions
        if vectorized:
            (
                exp_proportions,
                obs_proportions,
            ) = get_proportion_lists_vectorized(
                y_pred, y_std, y_true, prop_type=prop_type
            )
        else:
<<<<<<< HEAD
            (exp_proportions, obs_proportions) = get_proportion_lists(y_pred, y_std, y_true)
=======
            (exp_proportions, obs_proportions) = get_proportion_lists(
                y_pred, y_std, y_true, prop_type=prop_type
            )
>>>>>>> 6ea1fed6
    else:
        # If expected and observed proportions are given
        exp_proportions = np.array(exp_props).flatten()
        obs_proportions = np.array(obs_props).flatten()
        if exp_proportions.shape != obs_proportions.shape:
            raise RuntimeError("exp_props and obs_props shape mismatch")

    # Set label
    if curve_label is None:
        curve_label = "Predictor"

    # Plot
    ax.plot([0, 1], [0, 1], "--", label="Ideal", c="#ff7f0e")
    ax.plot(exp_proportions, obs_proportions, label=curve_label, c="#1f77b4")
    ax.fill_between(exp_proportions, exp_proportions, obs_proportions, alpha=0.2)

    # Format plot
    ax.set_xlabel("Predicted Proportion in Interval")
    ax.set_ylabel("Observed Proportion in Interval")
    ax.axis("square")

    buff = 0.01
    ax.set_xlim([0 - buff, 1 + buff])
    ax.set_ylim([0 - buff, 1 + buff])

    ax.set_title("Average Calibration")

    # Compute miscalibration area
    miscalibration_area = miscalibration_area_from_proportions(
        exp_proportions=exp_proportions, obs_proportions=obs_proportions
    )

    # Annotate plot with the miscalibration area
    ax.text(
        x=0.95,
        y=0.05,
        s="Miscalibration area = %.2f" % miscalibration_area,
        verticalalignment="bottom",
        horizontalalignment="right",
        fontsize="small",
    )

    return ax


def plot_adversarial_group_calibration(
    y_pred: np.ndarray,
    y_std: np.ndarray,
    y_true: np.ndarray,
    n_subset: Union[int, None] = None,
    cali_type: str = "mean_abs",
    curve_label: Union[str, None] = None,
    group_size: Union[np.ndarray, None] = None,
    score_mean: Union[np.ndarray, None] = None,
    score_stderr: Union[np.ndarray, None] = None,
    ax: Union[matplotlib.axes.Axes, None] = None,
) -> matplotlib.axes.Axes:
    """Plot adversarial group calibration plots by varying group size from 0% to 100% of
    dataset size and recording the worst calibration occurred for each group size.

    Args:
        y_pred: 1D array of the predicted means for the held out dataset.
        y_std: 1D array of the predicted standard deviations for the held out dataset.
        y_true: 1D array of the true labels in the held out dataset.
        n_subset: Number of points to plot after filtering.
        cali_type: Calibration type str.
        curve_label: legend label str for calibration curve.
        group_size: 1D array of group size ratios in [0, 1].
        score_mean: 1D array of metric means for group size ratios in group_size.
        score_stderr: 1D array of metric standard devations for group size ratios in group_size.
        ax: matplotlib.axes.Axes object.

    Returns:
        matplotlib.axes.Axes object with plot added.
    """
    # Create ax if it doesn't exist
    if ax is None:
        fig, ax = plt.subplots(figsize=(7, 5))

    # Optionally select a subset
    if n_subset is not None:
        [y_pred, y_std, y_true] = filter_subset([y_pred, y_std, y_true], n_subset)

    # Compute group_size, score_mean, score_stderr
    if (group_size is None) or (score_mean is None):
        # Compute adversarial group calibration
        adv_group_cali_namespace = adversarial_group_calibration(
            y_pred, y_std, y_true, cali_type=cali_type
        )
        group_size = adv_group_cali_namespace.group_size
        score_mean = adv_group_cali_namespace.score_mean
        score_stderr = adv_group_cali_namespace.score_stderr
    else:
        # If expected and observed proportions are give
        group_size = np.array(group_size).flatten()
        score_mean = np.array(score_mean).flatten()
        score_stderr = np.array(score_stderr).flatten()
        if (group_size.shape != score_mean.shape) or (group_size.shape != score_stderr.shape):
            raise RuntimeError("Input arrays for adversarial group calibration shape mismatch")

    # Set label
    if curve_label is None:
        curve_label = "Predictor"

    # Plot
    ax.plot(group_size, score_mean, "-o", label=curve_label, c="#1f77b4")
    ax.fill_between(
        group_size,
        score_mean - score_stderr,
        score_mean + score_stderr,
        alpha=0.2,
    )

    # Format plot
    buff = 0.02
    ax.set_xlim([0 - buff, 1 + buff])
    ax.set_ylim([0 - buff, 0.5 + buff])
    ax.set_xlabel("Group size")
    ax.set_ylabel("Calibration Error of Worst Group")
    ax.set_title("Adversarial Group Calibration")

    return ax


def plot_sharpness(
    y_std: np.ndarray,
    n_subset: Union[int, None] = None,
    ax: Union[matplotlib.axes.Axes, None] = None,
) -> matplotlib.axes.Axes:
    """Plot sharpness of the predictive uncertainties.

    Args:
        y_std: 1D array of the predicted standard deviations for the held out dataset.
        n_subset: Number of points to plot after filtering.
        ax: matplotlib.axes.Axes object.

    Returns:
        matplotlib.axes.Axes object with plot added.
    """
    # Create ax if it doesn't exist
    if ax is None:
        fig, ax = plt.subplots(figsize=(5, 5))

    # Optionally select a subset
    if n_subset is not None:
        y_std = filter_subset([y_std], n_subset)[0]

    # Plot sharpness curve
    ax.hist(y_std, edgecolor="#1f77b4", color="#a5c8e1", density=True)

    # Format plot
    xlim = (y_std.min(), y_std.max())
    ax.set_xlim(xlim)
    ax.set_xlabel("Predicted Standard Deviation")
    ax.set_ylabel("Normalized Frequency")
    ax.set_title("Sharpness")
    ax.set_yticklabels([])
    ax.set_yticks([])

    # Calculate and report sharpness
    sharpness = np.sqrt(np.mean(y_std**2))
<<<<<<< HEAD
    _ = ax_sharp.axvline(x=sharpness, label="sharpness")
=======
    ax.axvline(x=sharpness, label="sharpness", color="k", linewidth=2, ls="--")

>>>>>>> 6ea1fed6
    if sharpness < (xlim[0] + xlim[1]) / 2:
        text = "\n  Sharpness = %.2f" % sharpness
        h_align = "left"
    else:
        text = "\nSharpness = %.2f  " % sharpness
        h_align = "right"

    ax.text(
        x=sharpness,
        y=ax.get_ylim()[1],
        s=text,
        verticalalignment="top",
        horizontalalignment=h_align,
        fontsize="small",
    )

    return ax


def plot_residuals_vs_stds(
    y_pred: np.ndarray,
    y_std: np.ndarray,
    y_true: np.ndarray,
    n_subset: Union[int, None] = None,
    ax: Union[matplotlib.axes.Axes, None] = None,
) -> matplotlib.axes.Axes:
    """Plot absolute value of the prediction residuals versus standard deviations of the
    predictive uncertainties.

    Args:
        y_pred: 1D array of the predicted means for the held out dataset.
        y_std: 1D array of the predicted standard deviations for the held out dataset.
        y_true: 1D array of the true labels in the held out dataset.
        n_subset: Number of points to plot after filtering.
        ax: matplotlib.axes.Axes object.

    Returns:
        matplotlib.axes.Axes object with plot added.
    """
    # Create ax if it doesn't exist
    if ax is None:
        fig, ax = plt.subplots(figsize=(5, 5))

    # Optionally select a subset
    if n_subset is not None:
        [y_pred, y_std, y_true] = filter_subset([y_pred, y_std, y_true], n_subset)

    # Compute residuals
    residuals = y_true - y_pred

    # Put stds on same scale as residuals
    residuals_sum = np.sum(np.abs(residuals))
    y_std_scaled = (y_std / np.sum(y_std)) * residuals_sum

    # Plot residuals vs standard devs
    h1 = ax.plot(y_std_scaled, np.abs(residuals), "o", c="#1f77b4")

    # Plot 45-degree line
    xlims = ax.get_xlim()
    ylims = ax.get_ylim()
    lims = [np.min([xlims[0], ylims[0]]), np.max([xlims[1], ylims[1]])]
    h2 = ax.plot(lims, lims, "--", c="#ff7f0e")

    # Legend
    ax.legend([h1[0], h2[0]], ["Predictions", "$f(x) = x$"], loc=4)

    # Format plot
    ax.set_xlabel("Standard Deviations (Scaled)")
    ax.set_ylabel("Residuals (Absolute Value)")
    ax.set_title("Residuals vs. Predictive Standard Deviations")
    ax.set_xlim(lims)
    ax.set_ylim(lims)
    ax.axis("square")

    return ax


def filter_subset(input_list: List[List[Any]], n_subset: int) -> List[List[Any]]:
    """Keep only n_subset random indices from all lists given in input_list.

    Args:
        input_list: list of lists.
        n_subset: Number of points to plot after filtering.

    Returns:
        List of all input lists with sizes reduced to n_subset.
    """
    assert type(n_subset) is int
    n_total = len(input_list[0])
    idx = np.random.choice(range(n_total), n_subset, replace=False)
    idx = np.sort(idx)
    output_list = []
    for inp in input_list:
        outp = inp[idx]
        output_list.append(outp)
    return output_list


def set_style(style_str: str = "default") -> NoReturn:
    """Set the matplotlib plotting style.

<<<<<<< HEAD
    y_pred, y_std, y_true, x_true = data.synthetic_sine_heteroscedastic(100)
    print(metrics_calibration.adversarial_group_calibration(y_pred, y_std, y_true, "root_mean_sq"))
    plot_calibration(y_pred, y_std, y_true, show=True)
    plot_adversarial_group_calibration(y_pred, y_std, y_true, show=True)
    plot_sharpness(y_std)
    plt.show()
=======
    Args:
        style_str: string for style file.
    """
    if style_str == "default":
        plt.style.use((pathlib.Path(__file__).parent / "matplotlibrc").resolve())


def save_figure(
    file_name: str = "figure",
    ext_list: Union[list, str, None] = None,
    white_background: bool = True,
) -> NoReturn:
    """Save matplotlib figure for all extensions in ext_list.

    Args:
        file_name: name of saved image file.
        ext_list: list of strings (or single string) denoting file type.
        white_background: set background of image to white if True.
    """

    # Default ext_list
    if ext_list is None:
        ext_list = ["pdf", "png"]

    # If ext_list is a single str
    if isinstance(ext_list, str):
        ext_list = [ext_list]

    # Set facecolor and edgecolor
    (fc, ec) = ("w", "w") if white_background else ("none", "none")

    # Save each type in ext_list
    for ext in ext_list:
        save_str = file_name + "." + ext
        plt.savefig(save_str, bbox_inches="tight", facecolor=fc, edgecolor=ec)
        print(f"Saved figure {save_str}")


def update_rc(key_str: str, value: Any) -> NoReturn:
    """Update matplotlibrc parameters.

    Args:
        key_str: string for a matplotlibrc parameter.
        value: associated value to set the matplotlibrc parameter.
    """
    plt.rcParams.update({key_str: value})
>>>>>>> 6ea1fed6
<|MERGE_RESOLUTION|>--- conflicted
+++ resolved
@@ -1,6 +1,7 @@
 """
 Visualizations for predictive uncertainties and metrics.
 """
+
 from typing import Union, Tuple, List, Any, NoReturn
 import pathlib
 
@@ -122,15 +123,11 @@
     Returns:
         matplotlib.axes.Axes object with plot added.
     """
-<<<<<<< HEAD
-
-=======
     # Create ax if it doesn't exist
     if ax is None:
         fig, ax = plt.subplots(figsize=(5, 5))
 
     # Optionally select a subset
->>>>>>> 6ea1fed6
     if n_subset is not None:
         [y_pred, y_std, y_true] = filter_subset([y_pred, y_std, y_true], n_subset)
 
@@ -249,107 +246,7 @@
     ax.set_title("Ordered Prediction Intervals")
     ax.set_aspect(1.0 / ax.get_data_ratio(), adjustable="box")
 
-<<<<<<< HEAD
-    plt.title("Confidence Band")
-
-    if show:
-        plt.show()
-
-
-def plot_parity(y_pred, y_true, n_subset=None, lims=None, axlabels=None, hexbins=False, show=False):
-    """
-    Make parity plot using predicted values (y_pred) and
-    observed values (y_true).
-    """
-    if n_subset is not None:
-        [y_pred, y_true] = filter_subset([y_pred, y_true], n_subset)
-
-    # Set lims
-    if lims is None:
-        print("Lims is None. Setting lims now:")
-        min_max_true = (y_true.min(), y_true.max())
-        min_max_pred = (y_pred.min(), y_pred.max())
-        lims = (
-            np.min((min_max_true[0], min_max_pred[0])),
-            np.max((min_max_true[1], min_max_pred[1])),
-        )
-        lims_diff = lims[1] - lims[0]
-        lims_ext = (lims[0] - 0.1 * lims_diff, lims[1] + 0.1 * lims_diff)
-
-        print("min_max_true: {}".format(min_max_true))
-        print("min_max_pred: {}".format(min_max_pred))
-        print("lims: {}".format(lims))
-        print("lims_ext: {}".format(lims_ext))
-
-    # Set axlabels
-    if axlabels is None:
-        axlabels = ("Observed Values", "Predicted Values")
-
-    # Set residuals
-    residuals = y_pred - y_true
-
-    # Plotting
-    if hexbins:
-        grid = sns.jointplot(
-            y_true,
-            y_pred,
-            kind="hex",
-            bins="log",
-            gridsize=25,
-            extent=lims * 2,
-        )
-    else:
-        grid = sns.jointplot(
-            y_true,
-            y_pred,
-            kind="scatter",
-            space=0,
-            marginal_kws=dict(kde=True),
-        )
-
-    ax = grid.ax_joint
-    _ = ax.set_xlim(lims_ext)
-    _ = ax.set_ylim(lims_ext)
-    _ = ax.plot(lims_ext, lims_ext, "--")
-    _ = ax.set_xlabel(axlabels[0])
-    _ = ax.set_ylabel(axlabels[1])
-
-    plt.title("Prediction Metrics")
-
-    # Calculate the error metrics
-    mae = mean_absolute_error(y_true, y_pred)
-    rmse = np.sqrt(mean_squared_error(y_true, y_pred))
-    mdae = median_absolute_error(y_true, y_pred)
-    marpd = np.abs(2 * residuals / (np.abs(y_pred) + np.abs(y_true))).mean() * 100
-    r2 = r2_score(y_true, y_pred)
-    corr = np.corrcoef(y_true, y_pred)[0, 1]
-
-    # Report
-    fontsize = 12
-    text = (
-        "  MDAE = %.2f\n" % mdae
-        + "  MAE = %.2f\n" % mae
-        + "  RMSE = %.2f\n" % rmse
-        + "  MARPD = %i%%\n" % marpd
-        + "  R2 = %.2f\n" % r2
-        + "  PPMCC = %i%%\n" % corr
-    )
-    _ = ax.text(
-        x=lims[0],
-        y=lims[1],
-        s=text,
-        horizontalalignment="left",
-        verticalalignment="top",
-        fontsize=fontsize,
-    )
-    fig = plt.gcf()
-    fig.set_size_inches(5.0, 5.0)
-
-    if show:
-        plt.show()
-=======
     return ax
->>>>>>> 6ea1fed6
 
 
 def plot_calibration(
@@ -398,17 +295,11 @@
             (
                 exp_proportions,
                 obs_proportions,
-            ) = get_proportion_lists_vectorized(
-                y_pred, y_std, y_true, prop_type=prop_type
-            )
+            ) = get_proportion_lists_vectorized(y_pred, y_std, y_true, prop_type=prop_type)
         else:
-<<<<<<< HEAD
-            (exp_proportions, obs_proportions) = get_proportion_lists(y_pred, y_std, y_true)
-=======
             (exp_proportions, obs_proportions) = get_proportion_lists(
                 y_pred, y_std, y_true, prop_type=prop_type
             )
->>>>>>> 6ea1fed6
     else:
         # If expected and observed proportions are given
         exp_proportions = np.array(exp_props).flatten()
@@ -570,12 +461,8 @@
 
     # Calculate and report sharpness
     sharpness = np.sqrt(np.mean(y_std**2))
-<<<<<<< HEAD
-    _ = ax_sharp.axvline(x=sharpness, label="sharpness")
-=======
     ax.axvline(x=sharpness, label="sharpness", color="k", linewidth=2, ls="--")
 
->>>>>>> 6ea1fed6
     if sharpness < (xlim[0] + xlim[1]) / 2:
         text = "\n  Sharpness = %.2f" % sharpness
         h_align = "left"
@@ -677,14 +564,6 @@
 def set_style(style_str: str = "default") -> NoReturn:
     """Set the matplotlib plotting style.
 
-<<<<<<< HEAD
-    y_pred, y_std, y_true, x_true = data.synthetic_sine_heteroscedastic(100)
-    print(metrics_calibration.adversarial_group_calibration(y_pred, y_std, y_true, "root_mean_sq"))
-    plot_calibration(y_pred, y_std, y_true, show=True)
-    plot_adversarial_group_calibration(y_pred, y_std, y_true, show=True)
-    plot_sharpness(y_std)
-    plt.show()
-=======
     Args:
         style_str: string for style file.
     """
@@ -730,5 +609,4 @@
         key_str: string for a matplotlibrc parameter.
         value: associated value to set the matplotlibrc parameter.
     """
-    plt.rcParams.update({key_str: value})
->>>>>>> 6ea1fed6
+    plt.rcParams.update({key_str: value})